--- conflicted
+++ resolved
@@ -320,34 +320,8 @@
             'bfgs',
         ]
 
-<<<<<<< HEAD
-
-def _wrap_to_lm_signature(parameters: Dict) -> Signature:
-    """
-    Wrap the function signature.
-    This is done as lmfit wants the function to be in the form:
-    f = (x, a=1, b=2)...
-    Where we need to be generic. Note that this won't hold for much outside of this scope.
-    """
-    wrapped_parameters = []
-    wrapped_parameters.append(InspectParameter('x', InspectParameter.POSITIONAL_OR_KEYWORD, annotation=_empty))
-    from easyscience.Objects.new_variable import Parameter as NewParameter
-    for name, parameter in parameters.items():
-        ## TODO clean when full move to new_variable
-        if isinstance(parameter, NewParameter):
-            default_value = parameter.value
-        else:
-            default_value = parameter.raw_value
-
-        wrapped_parameters.append(
-            InspectParameter(
-                MINIMIZER_PARAMETER_PREFIX + str(name),
-                InspectParameter.POSITIONAL_OR_KEYWORD,
-                annotation=_empty,
-                default=default_value,
-=======
     @staticmethod
-    def _wrap_to_lm_signature(parameters: Dict[int, Union[Parameter, NewParameter]]) -> Signature:
+    def _wrap_to_lm_signature(parameters: Dict) -> Signature:
         """
         Wrap the function signature.
         This is done as lmfit wants the function to be in the form:
@@ -356,6 +330,7 @@
         """
         wrapped_parameters = []
         wrapped_parameters.append(InspectParameter('x', InspectParameter.POSITIONAL_OR_KEYWORD, annotation=_empty))
+        from easyscience.Objects.new_variable import Parameter as NewParameter
         for name, parameter in parameters.items():
             ## TODO clean when full move to new_variable
             if isinstance(parameter, NewParameter):
@@ -370,6 +345,5 @@
                     annotation=_empty,
                     default=default_value,
                 )
->>>>>>> e3d5e966
             )
         return Signature(wrapped_parameters)