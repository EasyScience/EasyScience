#  SPDX-FileCopyrightText: 2023 EasyScience contributors  <core@easyscience.software>
#  SPDX-License-Identifier: BSD-3-Clause
#  © 2021-2023 Contributors to the EasyScience project <https://github.com/easyScience/EasyScience

from inspect import Parameter as InspectParameter
from inspect import Signature
from inspect import _empty
from typing import Callable
from typing import Dict
from typing import List
from typing import Optional

import numpy as np
from lmfit import Model as LMModel
from lmfit import Parameter as LMParameter
from lmfit import Parameters as LMParameters
from lmfit.model import ModelResult

<<<<<<< HEAD
=======
# causes circular import when Parameter is imported
# from easyscience.Objects.ObjectClasses import BaseObj
from easyscience.Objects.Variable import Parameter

>>>>>>> fd2218c8
from .minimizer_base import MINIMIZER_PARAMETER_PREFIX
from .minimizer_base import MinimizerBase
from .utils import FitError
from .utils import FitResults


class LMFit(MinimizerBase):  # noqa: S101
    """
    This is a wrapper to the extended Levenberg-Marquardt Fit: https://lmfit.github.io/lmfit-py/
    It allows for the lmfit fitting engine to use parameters declared in an `EasyScience.Objects.Base.BaseObj`.
    """

    wrapping = 'lmfit'

<<<<<<< HEAD
    def __init__(self, obj, fit_function: Callable, method: Optional[str] = None):
=======
    def __init__(
        self,
        obj,  #: BaseObj,
        fit_function: Callable,
        method: Optional[str] = None,
    ):  # todo after constraint changes, add type hint: obj: BaseObj  # noqa: E501
>>>>>>> fd2218c8
        """
        Initialize the minimizer with the `BaseObj` and the `fit_function` to be used.

        :param obj: Base object which contains the parameters to be fitted
        :type obj: BaseObj
        :param fit_function: Function which will be fitted to the data
        :type fit_function: Callable
        :param method: Method to be used by the minimizer
        :type method: str
        """
        super().__init__(obj=obj, fit_function=fit_function, method=method)

    def _make_model(self, pars: Optional[LMParameters] = None) -> LMModel:
        """
        Generate a lmfit model from the supplied `fit_function` and parameters in the base object.

        :return: Callable lmfit model
        :rtype: LMModel
        """
        # Generate the fitting function
        fit_func = self._generate_fit_function()
        self._fit_function = fit_func

        if pars is None:
            pars = self._cached_pars
        # Create the model
        model = LMModel(
            fit_func,
            independent_vars=['x'],
            param_names=[MINIMIZER_PARAMETER_PREFIX + str(key) for key in pars.keys()],
        )
        # Assign values from the `Parameter` to the model
        for name, item in pars.items():
            if isinstance(item, LMParameter):
                value = item.value
            else:
                ## TODO clean when full move to new_variable
                from easyscience.Objects.new_variable import Parameter

                if isinstance(item, Parameter):
                    value = item.value
                else:
                    value = item.raw_value

            model.set_param_hint(MINIMIZER_PARAMETER_PREFIX + str(name), value=value, min=item.min, max=item.max)

        # Cache the model for later reference
        self._cached_model = model
        return model

    def _generate_fit_function(self) -> Callable:
        """
        Using the user supplied `fit_function`, wrap it in such a way we can update `Parameter` on
        iterations.

        :return: a fit function which is compatible with lmfit models
        :rtype: Callable
        """
        # Get a list of `Parameters`
        self._cached_pars = {}
        self._cached_pars_vals = {}
        for parameter in self._object.get_fit_parameters():
            key = parameter.unique_name
            self._cached_pars[key] = parameter
            self._cached_pars_vals[key] = (parameter.value, parameter.error)

        # Make a lm fit function
        def lm_fit_function(x: np.ndarray, **kwargs):
            """
            Fit function with a lmfit compatible signature.

            :param x: array of data points to be calculated
            :type x: np.ndarray
            :param kwargs: key word arguments
            :return: points, `f(x)`, calculated at `x`
            :rtype: np.ndarray
            """
            # Update the `Parameter` values and the callback if needed
            # TODO THIS IS NOT THREAD SAFE :-(
            for name, value in kwargs.items():
                par_name = name[1:]
                if par_name in self._cached_pars.keys():
                    # This will take into account constraints

                    ## TODO clean when full move to new_variable
                    from easyscience.Objects.new_variable import Parameter

                    if isinstance(self._cached_pars[par_name], Parameter):
                        if self._cached_pars[par_name].value != value:
                            self._cached_pars[par_name].value = value
                    else:
                        if self._cached_pars[par_name].raw_value != value:
                            self._cached_pars[par_name].value = value

                    # Since we are calling the parameter fset will be called.
            # TODO Pre processing here
            for constraint in self.fit_constraints():
                constraint()
            return_data = self._original_fit_function(x)
            # TODO Loading or manipulating data here
            return return_data

        lm_fit_function.__signature__ = self._wrap_to_lm_signature(self._cached_pars)
        return lm_fit_function

    def fit(
        self,
        x: np.ndarray,
        y: np.ndarray,
        weights: Optional[np.ndarray] = None,
        model: Optional[LMModel] = None,
        parameters: Optional[LMParameters] = None,
        method: Optional[str] = None,
        minimizer_kwargs: Optional[dict] = None,
        engine_kwargs: Optional[dict] = None,
        **kwargs,
    ) -> FitResults:
        """
        Perform a fit using the lmfit engine.

        :param method:
        :type method:
        :param x: points to be calculated at
        :type x: np.ndarray
        :param y: measured points
        :type y: np.ndarray
        :param weights: Weights for supplied measured points
        :type weights: np.ndarray
        :param model: Optional Model which is being fitted to
        :type model: LMModel
        :param parameters: Optional parameters for the fit
        :type parameters: LMParameters
        :param minimizer_kwargs: Arguments to be passed directly to the minimizer
        :type minimizer_kwargs: dict
        :param kwargs: Additional arguments for the fitting function.
        :return: Fit results
        :rtype: ModelResult
        """
        default_method = {}
        if self._method is not None:
            default_method = {'method': self._method}
        if method is not None:
            if method in self.available_methods():
                default_method['method'] = method
            else:
                raise FitError(f'Method {method} not available in {self.__class__}')

        if weights is None:
            weights = 1 / np.sqrt(np.abs(y))

        if engine_kwargs is None:
            engine_kwargs = {}

        if minimizer_kwargs is None:
            minimizer_kwargs = {}
        else:
            minimizer_kwargs = {'fit_kws': minimizer_kwargs}
        minimizer_kwargs.update(engine_kwargs)

        # Why do we do this? Because a fitting template has to have global_object instantiated outside pre-runtime
        from easyscience import global_object

        stack_status = global_object.stack.enabled
        global_object.stack.enabled = False

        try:
            if model is None:
                model = self._make_model()

            model_results = model.fit(y, x=x, weights=weights, **default_method, **minimizer_kwargs, **kwargs)
            self._set_parameter_fit_result(model_results, stack_status)
            results = self._gen_fit_results(model_results)
        except Exception as e:
            for key in self._cached_pars.keys():
                self._cached_pars[key].value = self._cached_pars_vals[key][0]
            raise FitError(e)
        return results

<<<<<<< HEAD
    def convert_to_pars_obj(self, parameters: Optional[List] = None) -> LMParameters:
=======
    def convert_to_pars_obj(self, parameters: Optional[List[Parameter]] = None) -> LMParameters:
>>>>>>> fd2218c8
        """
        Create an lmfit compatible container with the `Parameters` converted from the base object.

        :param parameters: If only a single/selection of parameter is required. Specify as a list
        :return: lmfit Parameters compatible object
        """
        if parameters is None:
            # Assume that we have a BaseObj for which we can obtain a list
            parameters = self._object.get_fit_parameters()
        lm_parameters = LMParameters().add_many([self.convert_to_par_object(parameter) for parameter in parameters])
        return lm_parameters

    @staticmethod
<<<<<<< HEAD
    def convert_to_par_object(parameter) -> LMParameter:
=======
    def convert_to_par_object(parameter: Parameter) -> LMParameter:
>>>>>>> fd2218c8
        """
        Convert an `EasyScience.Objects.Base.Parameter` object to a lmfit Parameter object.

        :return: lmfit Parameter compatible object.
        :rtype: LMParameter
        """
<<<<<<< HEAD
        ## TODO clean when full move to new_variable
        from easyscience.Objects.new_variable import Parameter as NewParameter
=======
        ## TODO clean when full move to
        from easyscience.Objects.new_variable import Parameter as NewParameter

>>>>>>> fd2218c8
        if isinstance(parameter, NewParameter):
            value = parameter.value
        else:
            value = parameter.raw_value

        return LMParameter(
            MINIMIZER_PARAMETER_PREFIX + parameter.unique_name,
            value=value,
            vary=not parameter.fixed,
            min=parameter.min,
            max=parameter.max,
            expr=None,
            brute_step=None,
        )

    def _set_parameter_fit_result(self, fit_result: ModelResult, stack_status: bool):
        """
        Update parameters to their final values and assign a std error to them.

        :param fit_result: Fit object which contains info on the fit
        :return: None
        :rtype: noneType
        """
        from easyscience import global_object

        pars = self._cached_pars
        if stack_status:
            for name in pars.keys():
                pars[name].value = self._cached_pars_vals[name][0]
                pars[name].error = self._cached_pars_vals[name][1]
            global_object.stack.enabled = True
            global_object.stack.beginMacro('Fitting routine')
        for name in pars.keys():
            pars[name].value = fit_result.params[MINIMIZER_PARAMETER_PREFIX + str(name)].value
            if fit_result.errorbars:
                pars[name].error = fit_result.params[MINIMIZER_PARAMETER_PREFIX + str(name)].stderr
            else:
                pars[name].error = 0.0
        if stack_status:
            global_object.stack.endMacro()

    def _gen_fit_results(self, fit_results: ModelResult, **kwargs) -> FitResults:
        """
        Convert fit results into the unified `FitResults` format.
        See https://github.com/lmfit/lmfit-py/blob/480072b9f7834b31ff2ca66277a5ad31246843a4/lmfit/model.py#L1272

        :param fit_result: Fit object which contains info on the fit
        :return: fit results container
        :rtype: FitResults
        """
        results = FitResults()
        for name, value in kwargs.items():
            if getattr(results, name, False):
                setattr(results, name, value)

        # We need to unify return codes......
        results.success = fit_results.success
        results.y_obs = fit_results.data
        # results.residual = fit_results.residual
        results.x = fit_results.userkws['x']
        results.p = fit_results.values
        results.p0 = fit_results.init_values
        # results.goodness_of_fit = fit_results.chisqr
        results.y_calc = fit_results.best_fit
        results.y_err = 1 / fit_results.weights
        results.minimizer_engine = self.__class__
        results.fit_args = None

        results.engine_result = fit_results
        # results.check_sanity()
        return results

    def available_methods(self) -> List[str]:
        return [
            'least_squares',
            'leastsq',
            'differential_evolution',
            'basinhopping',
            'ampgo',
            'nelder',
            'lbfgsb',
            'powell',
            'cg',
            'newton',
            'cobyla',
            'bfgs',
        ]

    @staticmethod
<<<<<<< HEAD
    def _wrap_to_lm_signature(parameters: Dict) -> Signature:
=======
    def _wrap_to_lm_signature(parameters: Dict[int, Parameter]) -> Signature:
>>>>>>> fd2218c8
        """
        Wrap the function signature.
        This is done as lmfit wants the function to be in the form:
        f = (x, a=1, b=2)...
        Where we need to be generic. Note that this won't hold for much outside of this scope.
        """
        wrapped_parameters = []
        wrapped_parameters.append(InspectParameter('x', InspectParameter.POSITIONAL_OR_KEYWORD, annotation=_empty))
<<<<<<< HEAD
        from easyscience.Objects.new_variable import Parameter as NewParameter
=======

        ## TODO clean when full move to new_variable
        from easyscience.Objects.new_variable import Parameter as NewParameter

>>>>>>> fd2218c8
        for name, parameter in parameters.items():
            ## TODO clean when full move to new_variable
            if isinstance(parameter, NewParameter):
                default_value = parameter.value
            else:
                default_value = parameter.raw_value

            wrapped_parameters.append(
                InspectParameter(
                    MINIMIZER_PARAMETER_PREFIX + str(name),
                    InspectParameter.POSITIONAL_OR_KEYWORD,
                    annotation=_empty,
                    default=default_value,
                )
            )
        return Signature(wrapped_parameters)<|MERGE_RESOLUTION|>--- conflicted
+++ resolved
@@ -16,13 +16,10 @@
 from lmfit import Parameters as LMParameters
 from lmfit.model import ModelResult
 
-<<<<<<< HEAD
-=======
 # causes circular import when Parameter is imported
 # from easyscience.Objects.ObjectClasses import BaseObj
 from easyscience.Objects.Variable import Parameter
 
->>>>>>> fd2218c8
 from .minimizer_base import MINIMIZER_PARAMETER_PREFIX
 from .minimizer_base import MinimizerBase
 from .utils import FitError
@@ -37,16 +34,12 @@
 
     wrapping = 'lmfit'
 
-<<<<<<< HEAD
-    def __init__(self, obj, fit_function: Callable, method: Optional[str] = None):
-=======
     def __init__(
         self,
         obj,  #: BaseObj,
         fit_function: Callable,
         method: Optional[str] = None,
     ):  # todo after constraint changes, add type hint: obj: BaseObj  # noqa: E501
->>>>>>> fd2218c8
         """
         Initialize the minimizer with the `BaseObj` and the `fit_function` to be used.
 
@@ -225,11 +218,7 @@
             raise FitError(e)
         return results
 
-<<<<<<< HEAD
-    def convert_to_pars_obj(self, parameters: Optional[List] = None) -> LMParameters:
-=======
     def convert_to_pars_obj(self, parameters: Optional[List[Parameter]] = None) -> LMParameters:
->>>>>>> fd2218c8
         """
         Create an lmfit compatible container with the `Parameters` converted from the base object.
 
@@ -243,25 +232,16 @@
         return lm_parameters
 
     @staticmethod
-<<<<<<< HEAD
-    def convert_to_par_object(parameter) -> LMParameter:
-=======
     def convert_to_par_object(parameter: Parameter) -> LMParameter:
->>>>>>> fd2218c8
         """
         Convert an `EasyScience.Objects.Base.Parameter` object to a lmfit Parameter object.
 
         :return: lmfit Parameter compatible object.
         :rtype: LMParameter
         """
-<<<<<<< HEAD
-        ## TODO clean when full move to new_variable
-        from easyscience.Objects.new_variable import Parameter as NewParameter
-=======
         ## TODO clean when full move to
         from easyscience.Objects.new_variable import Parameter as NewParameter
 
->>>>>>> fd2218c8
         if isinstance(parameter, NewParameter):
             value = parameter.value
         else:
@@ -351,11 +331,7 @@
         ]
 
     @staticmethod
-<<<<<<< HEAD
-    def _wrap_to_lm_signature(parameters: Dict) -> Signature:
-=======
     def _wrap_to_lm_signature(parameters: Dict[int, Parameter]) -> Signature:
->>>>>>> fd2218c8
         """
         Wrap the function signature.
         This is done as lmfit wants the function to be in the form:
@@ -364,14 +340,10 @@
         """
         wrapped_parameters = []
         wrapped_parameters.append(InspectParameter('x', InspectParameter.POSITIONAL_OR_KEYWORD, annotation=_empty))
-<<<<<<< HEAD
-        from easyscience.Objects.new_variable import Parameter as NewParameter
-=======
 
         ## TODO clean when full move to new_variable
         from easyscience.Objects.new_variable import Parameter as NewParameter
 
->>>>>>> fd2218c8
         for name, parameter in parameters.items():
             ## TODO clean when full move to new_variable
             if isinstance(parameter, NewParameter):
