--- conflicted
+++ resolved
@@ -13,13 +13,8 @@
 
 import numpy as np
 
-<<<<<<< HEAD
-#causes circular import when Parameter is imported
-#from easyscience.Objects.ObjectClasses import BaseObj 
-=======
 # causes circular import when Parameter is imported
 # from easyscience.Objects.ObjectClasses import BaseObj
->>>>>>> e3d5e966
 from easyscience.Objects.Variable import Parameter
 
 from ..Constraints import ObjConstraint
@@ -36,13 +31,10 @@
 
     wrapping: str = None
 
-<<<<<<< HEAD
-    def __init__(self, obj, fit_function: Callable, method: Optional[str] = None): # todo after constraint changes, add type hint: obj: BaseObj  # noqa: E501
-=======
     def __init__(
         self, obj, fit_function: Callable, method: Optional[str] = None
     ):  # todo after constraint changes, add type hint: obj: BaseObj  # noqa: E501
->>>>>>> e3d5e966
+
         if method not in self.available_methods():
             raise FitError(f'Method {method} not available in {self.__class__}')
         self._object = obj
@@ -146,11 +138,7 @@
 
     @staticmethod
     @abstractmethod
-<<<<<<< HEAD
-    def convert_to_par_object(obj): # todo after constraint changes, add type hint: obj: BaseObj
-=======
     def convert_to_par_object(obj):  # todo after constraint changes, add type hint: obj: BaseObj
->>>>>>> e3d5e966
         """
         Convert an `EasyScience.Objects.Base.Parameter` object to an engine Parameter object.
         """
